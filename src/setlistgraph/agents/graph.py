# src/setlistgraph/agents/graph.py
<<<<<<< HEAD
from __future__ import annotations

from typing import Any, Dict, List, Optional, TypedDict

from langgraph.graph import END, StateGraph

from setlistgraph.scoring.compatibility import is_transition_ok
from setlistgraph.retrievers.songs import SimpleSongRetriever, filter_by_gathering
from setlistgraph.io.loaders import load_catalog

# Optional semantic RAG (embeddings over lyrics/theme_summary)
try:
    from setlistgraph.pipelines.embed_catalog import load_index
    from setlistgraph.retrievers.semantic import SemanticSongRetriever

    _HAS_SEMANTIC = True
except Exception:
    _HAS_SEMANTIC = False

# add near the top
try:
    from setlistgraph.retrievers.vdb import ChromaSongRetriever
    _HAS_CHROMA = True
except Exception:
    _HAS_CHROMA = False

def retrieve_candidates(state: S) -> S:
    s = state["service"]
    query = f'{s.get("theme","")} {s.get("scripture","")}'.strip() or "*"

    # 1) Chroma (if present)
    if _HAS_CHROMA:
        try:
            retr = ChromaSongRetriever(chroma_dir=state.get("index_dir") or ".chroma")
            hits = retr.search(query, top_k=50)
            cands = hits.to_dict(orient="records")
            cands = filter_by_gathering_list(cands, s.get("gathering", "family"))
            return {"candidates": cands}
        except Exception:
            pass

    # 2) fall back to your .rag_cache semantic retriever
    # ... existing SemanticSongRetriever path ...


# ---------------------------
# State definition
# ---------------------------
class S(TypedDict, total=False):
    # Inputs
    service: Dict[str, Any]  # {theme, scripture, gathering, n_songs, start_key}
    catalog_path: str        # used by TF-IDF fallback
    index_dir: str           # directory with embeddings cache (default: ".rag_cache")

    # Working/outputs
    candidates: List[Dict[str, Any]]
    planned: List[Dict[str, Any]]
    transitions: List[Dict[str, Any]]
    violations: List[Dict[str, Any]]
=======
from typing import TypedDict, List, Dict, Any
from langgraph.graph import StateGraph, END

from setlistgraph.io.loaders import load_catalog
from setlistgraph.retrievers.songs import SimpleSongRetriever, filter_by_gathering
from setlistgraph.scoring.compatibility import is_transition_ok


class S(TypedDict, total=False):
    # inputs
    service: Dict[str, Any]        # {theme, scripture, gathering, n_songs}
    catalog_path: str

    # working state
    candidates: List[Dict[str, Any]]
    planned: List[Dict[str, Any]]

    # outputs
>>>>>>> 875daf1b
    songs: List[Dict[str, Any]]
    notes: str


<<<<<<< HEAD
# ---------------------------
# Helpers
# ---------------------------
def _to_float(x: Any, default: float = 0.0) -> float:
    try:
        return float(x)
    except Exception:
        return default


def _to_int(x: Any, default: int = 0) -> int:
    try:
        return int(x)
    except Exception:
        return default


def _energy(x: Any, default: int = 3) -> int:
    try:
        v = int(x)
        return v if 1 <= v <= 5 else default
    except Exception:
        return default


def _bpm(x: Any) -> float:
    return _to_float(x, 0.0)


def _pick_seed(cands: List[Dict[str, Any]]) -> int:
    """
    Seed = highest semantic score, slight preference for higher-BPM openers.
    (No hard BPM filtering — BPM is just metadata here.)
    """
    if not cands:
        return -1
    best_i, best = 0, -1e9
    for i, r in enumerate(cands):
        base = float(r.get("score", 0) or 0)
        bonus = min(_bpm(r.get("bpm", 0)) / 200.0, 1.0) * 0.08  # tiny tilt to faster openers
        val = base + bonus
        if val > best:
            best, best_i = val, i
    return best_i


def _phase_targets(pos: int, total: int) -> Dict[str, Any]:
    """
    Heuristic arc:
      1 -> Opener: prefer faster, energy 4–5
      middle-low -> Reflective: prefer slower, energy 2–3
      middle-high -> Build: mid tempo, energy 3–4
      last -> Sending: faster, energy 4–5
    Returns soft target hints (no hard constraints).
    """
    if pos == 1:
        return {"phase": "opener", "target_energy": 4, "tempo_pref": "fast"}
    if pos == total:
        return {"phase": "sending", "target_energy": 4, "tempo_pref": "fast"}
    mid_break = max(2, total // 2)
    if pos <= mid_break:
        return {"phase": "reflective", "target_energy": 2, "tempo_pref": "slow"}
    return {"phase": "build", "target_energy": 3, "tempo_pref": "mid"}


def _tempo_fit(bpm: float, tempo_pref: str) -> float:
    """
    Soft preference score for tempo buckets:
      fast ~ >= 96, slow ~ <= 80, mid ~ 80–100
    Returns [0..1] (bounded).
    """
    if bpm <= 0:
        return 0.0
    if tempo_pref == "fast":
        # reward higher tempos (cap at 120+)
        return min(max((bpm - 96) / 24.0, 0.0), 1.0)
    if tempo_pref == "slow":
        # reward slower tempos (≤80 best)
        return min(max((80 - bpm) / 20.0, 0.0), 1.0)
    # mid: best around 88–96, fade out to 80/104
    center = 92.0
    spread = 12.0
    return max(0.0, 1.0 - abs(bpm - center) / spread)


def _transition_ok(prev: Dict[str, Any], nxt: Dict[str, Any]) -> bool:
    k1 = (prev.get("key") or prev.get("default_key") or "").strip()
    k2 = (nxt.get("key") or nxt.get("default_key") or "").strip()
    b1 = _bpm(prev.get("bpm"))
    b2 = _bpm(nxt.get("bpm"))
    chk = is_transition_ok(k1, b1, k2, b2, semitone_limit=2, drift=0.15)
    return chk.keys_ok and chk.tempo_ok


def filter_by_gathering_list(rows: List[Dict[str, Any]], gathering: str) -> List[Dict[str, Any]]:
    """
    Similar to filter_by_gathering(DataFrame, ...), but operates on list of dicts.
    """
    g = (gathering or "").strip().lower()
    if g == "youth":
        return sorted(rows, key=lambda r: (_energy(r.get("energy", 3)), r.get("score", 0.0)), reverse=True)
    if g == "traditional":
        # prefer lower energy, but still respect score
        return sorted(rows, key=lambda r: (_energy(r.get("energy", 3)), r.get("score", 0.0)))
    # family/general: high score first, moderate energy next
    return sorted(rows, key=lambda r: (r.get("score", 0.0), -abs(_energy(r.get("energy", 3)) - 3)), reverse=True)


# ---------------------------
# Graph nodes
# ---------------------------
def intake(state: S) -> S:
    """Normalize incoming service params."""
    s = state.get("service", {}) or {}
    s["theme"] = (s.get("theme") or "").strip()
    s["scripture"] = (s.get("scripture") or "").strip()
    s["gathering"] = (s.get("gathering") or "family").strip().lower()
    s["n_songs"] = _to_int(s.get("n_songs", 4), 4)
    s["start_key"] = (s.get("start_key") or "").strip()
=======
def intake(state: S) -> S:
    s = state["service"]
    s["theme"] = (s.get("theme") or "").strip()
    s["scripture"] = (s.get("scripture") or "").strip()
>>>>>>> 875daf1b
    return {"service": s}


def retrieve_candidates(state: S) -> S:
<<<<<<< HEAD
    """
    Retrieve top candidate songs using Semantic RAG (embeddings) if available,
    falling back to the TF-IDF retriever over the raw catalog.
    NOTE: BPM is NOT used here — it's just metadata; similarity is purely textual.
    """
    s = state["service"]
    query = f'{s.get("theme","")} {s.get("scripture","")}'.strip()

    # Semantic path (no BPM filters/penalties)
    if _HAS_SEMANTIC:
        try:
            index_dir = state.get("index_dir") or ".rag_cache"
            meta, emb, _ = load_index(index_dir)
            retriever = SemanticSongRetriever(meta, emb)
            hits = retriever.search(query or "*", top_k=50)  # no SearchFilters
            keep = ["song_id", "title", "artist", "bpm", "key", "energy", "scripture_refs", "spotify_uri", "score"]
            cands = hits[keep].to_dict(orient="records")
            cands = filter_by_gathering_list(cands, s.get("gathering", "family"))
            return {"candidates": cands}
        except Exception:
            pass  # fall back silently

    # TF-IDF fallback
    catalog_path = state.get("catalog_path") or "src/setlistgraph/data/song_catalog.sample.csv"
    df = load_catalog(catalog_path)
    tfidf = SimpleSongRetriever(df)
    hits = tfidf.search(query or "*", top_k=50)
    hits = filter_by_gathering(hits, s.get("gathering", "family"))
    # Harmonize column names with semantic path
    if "default_key" in hits.columns and "key" not in hits.columns:
        hits = hits.rename(columns={"default_key": "key"})
    keep = ["song_id", "title", "artist", "bpm", "key", "energy", "scripture_refs", "spotify_uri", "score"]
    cands = hits[keep].to_dict(orient="records")
    return {"candidates": cands}


def flow_plan(state: S) -> S:
    """
    Greedy planner:
      - Seed by semantic score (tiny preference to faster openers)
      - For each next slot, choose a candidate that:
          * passes transition feasibility (≤2 semitones, ≤15% tempo drift)
          * matches the phase's soft preferences (tempo & energy)
          * keeps overall similarity score high
    """
    s = state["service"]
    n = max(1, _to_int(s.get("n_songs", 4), 4))
    cand: List[Dict[str, Any]] = state.get("candidates", []) or []
    if not cand:
        return {"planned": []}

    # Seed
    idx = _pick_seed(cand)
    if idx < 0:
        idx = 0
    planned = [cand[idx]]
    remaining = cand[:idx] + cand[idx + 1 :]

    # Build the rest
    while len(planned) < n and remaining:
        pos = len(planned) + 1
        targets = _phase_targets(pos, n)
        t_pref = targets["tempo_pref"]
        e_target = targets["target_energy"]

        best, best_row = -1e9, None
        for r in remaining:
            if not _transition_ok(planned[-1], r):
                continue
            base = float(r.get("score", 0.0) or 0.0)
            tempo_score = _tempo_fit(_bpm(r.get("bpm")), t_pref)  # [0..1]
            energy_score = max(0.0, 1.0 - abs(_energy(r.get("energy", 3)) - e_target) / 2.0)  # [0..1]
            val = base + 0.10 * tempo_score + 0.08 * energy_score
            if val > best:
                best, best_row = val, r

        # Fallbacks if no feasible transition found
        if best_row is None:
            # try ignoring arc and just keep feasible transition
            for r in remaining:
                if _transition_ok(planned[-1], r):
                    best_row = r
                    break
        if best_row is None:
            # as last resort, ignore transition rule (pads/keyswitch assumed)
            best_row = remaining[0]

        planned.append(best_row)
        remaining = [x for x in remaining if x is not best_row]

    return {"planned": planned[:n]}


def judge_transitions(state: S) -> S:
    """
    Audit the planned sequence and compute per-edge feasibility.
    Adds:
      - transitions: list of checks between adjacent songs
      - violations: subset where keys_ok or tempo_ok is False
    """
    planned = state.get("planned", []) or []
    rows: List[Dict[str, Any]] = []
    for i in range(len(planned) - 1):
        a, b = planned[i], planned[i + 1]
        k1 = (a.get("key") or a.get("default_key") or "").strip()
        k2 = (b.get("key") or b.get("default_key") or "").strip()
        b1 = _bpm(a.get("bpm"))
        b2 = _bpm(b.get("bpm"))
        chk = is_transition_ok(k1, b1, k2, b2, semitone_limit=2, drift=0.15)
        rows.append(
            {
                "i": i,
                "from_title": a.get("title"),
                "to_title": b.get("title"),
                "from_key": k1,
                "to_key": k2,
                "from_bpm": b1,
                "to_bpm": b2,
                "semitones": chk.semitones,
                "bpm_delta": chk.bpm_delta,
                "keys_ok": chk.keys_ok,
                "tempo_ok": chk.tempo_ok,
            }
        )
    violations = [r for r in rows if not (r["keys_ok"] and r["tempo_ok"])]
    return {"transitions": rows, "violations": violations}


def assemble(state: S) -> S:
    out: S = {
        "songs": state.get("planned", []),
        "notes": "Planner uses BPM only for placement; transitions constrained to ≤2 semitones & ≤15% tempo drift.",
    }
    if "transitions" in state:
        out["transitions"] = state["transitions"]
    if "violations" in state:
        out["violations"] = state["violations"]
    return out


# ---------------------------
# Build graph
# ---------------------------
=======
    df = load_catalog(state["catalog_path"])
    query = f'{state["service"]["theme"]} {state["service"]["scripture"]}'.strip()
    retriever = SimpleSongRetriever(df)  # swap to RagSongRetriever when ready
    hits = retriever.search(query, top_k=50)
    hits = filter_by_gathering(hits, state["service"]["gathering"])
    keep = ["song_id", "title", "artist", "default_key", "bpm", "energy", "scripture_refs", "spotify_uri"]
    return {"candidates": hits[keep].to_dict(orient="records")}


def flow_plan(state: S) -> S:
    n = int(state["service"].get("n_songs", 4))
    cand = state.get("candidates", [])
    if not cand:
        return {"planned": []}

    planned = [cand[0]]
    remaining = cand[1:]

    def ok(prev, nxt):
        chk = is_transition_ok(prev["default_key"], prev["bpm"], nxt["default_key"], nxt["bpm"])
        return chk.keys_ok and chk.tempo_ok

    while len(planned) < n and remaining:
        prev = planned[-1]
        # gentle arc toward mid energy in the middle, then back up
        target_energy = 3 if 1 < len(planned) < n - 1 else prev.get("energy", 3)
        pick = None

        for r in remaining:
            if ok(prev, r) and abs((r.get("energy", 3)) - target_energy) <= 1:
                pick = r
                break

        if pick is None:
            for r in remaining:
                if ok(prev, r):
                    pick = r
                    break

        if pick is None:
            pick = remaining[0]

        planned.append(pick)
        remaining = [x for x in remaining if x is not pick]

    return {"planned": planned[:n]}


def assemble(state: S) -> S:
    # IMPORTANT: update the state (don’t replace it). Put the final plan in 'songs'.
    return {
        "songs": state.get("planned", []),
        "notes": "Keys ≤ 2 semitones between songs; tempo drift ≤ 15%.",
    }


>>>>>>> 875daf1b
def build_app():
    g = StateGraph(S)
    g.add_node("intake", intake)
    g.add_node("retrieve_candidates", retrieve_candidates)
    g.add_node("flow_plan", flow_plan)
<<<<<<< HEAD
    g.add_node("judge_transitions", judge_transitions)  # ← new audit node
=======
>>>>>>> 875daf1b
    g.add_node("assemble", assemble)

    g.set_entry_point("intake")
    g.add_edge("intake", "retrieve_candidates")
    g.add_edge("retrieve_candidates", "flow_plan")
<<<<<<< HEAD
    g.add_edge("flow_plan", "judge_transitions")        # ← audit before assemble
    g.add_edge("judge_transitions", "assemble")         # ← pass audit to output
    g.add_edge("assemble", END)
    return g.compile()


# ---------------------------
# Convenience runner
# ---------------------------
def plan_setlist(
    theme: str = "",
    scripture: str = "",
    gathering: str = "family",
    n_songs: int = 4,
    start_key: Optional[str] = None,
    catalog_path: str = "src/setlistgraph/data/song_catalog.sample.csv",
    index_dir: str = ".rag_cache",
) -> Dict[str, Any]:
    """
    Wrapper for quick calls. NOTE: BPM is *not* used to filter retrieval.
    It’s only considered during planning/placement.
    """
    app = build_app()
    state: S = {
        "service": {
            "theme": theme,
            "scripture": scripture,
            "gathering": gathering,
            "n_songs": n_songs,
            "start_key": start_key or "",
        },
        "catalog_path": catalog_path,
        "index_dir": index_dir,
    }
    out = app.invoke(state)
    if "songs" not in out and "planned" in out:
        out["songs"] = out["planned"]
    if "notes" not in out:
        out["notes"] = "Planner uses BPM for placement only; retrieval is purely semantic."
    return out


__all__ = ["build_app", "plan_setlist"]
=======
    g.add_edge("flow_plan", "assemble")
    g.add_edge("assemble", END)
    return g.compile()
>>>>>>> 875daf1b
<|MERGE_RESOLUTION|>--- conflicted
+++ resolved
@@ -1,5 +1,4 @@
 # src/setlistgraph/agents/graph.py
-<<<<<<< HEAD
 from __future__ import annotations
 
 from typing import Any, Dict, List, Optional, TypedDict
@@ -59,31 +58,11 @@
     planned: List[Dict[str, Any]]
     transitions: List[Dict[str, Any]]
     violations: List[Dict[str, Any]]
-=======
-from typing import TypedDict, List, Dict, Any
-from langgraph.graph import StateGraph, END
-
-from setlistgraph.io.loaders import load_catalog
-from setlistgraph.retrievers.songs import SimpleSongRetriever, filter_by_gathering
-from setlistgraph.scoring.compatibility import is_transition_ok
-
-
-class S(TypedDict, total=False):
-    # inputs
-    service: Dict[str, Any]        # {theme, scripture, gathering, n_songs}
-    catalog_path: str
-
-    # working state
-    candidates: List[Dict[str, Any]]
-    planned: List[Dict[str, Any]]
-
-    # outputs
->>>>>>> 875daf1b
     songs: List[Dict[str, Any]]
     notes: str
 
 
-<<<<<<< HEAD
+
 # ---------------------------
 # Helpers
 # ---------------------------
@@ -203,17 +182,10 @@
     s["gathering"] = (s.get("gathering") or "family").strip().lower()
     s["n_songs"] = _to_int(s.get("n_songs", 4), 4)
     s["start_key"] = (s.get("start_key") or "").strip()
-=======
-def intake(state: S) -> S:
-    s = state["service"]
-    s["theme"] = (s.get("theme") or "").strip()
-    s["scripture"] = (s.get("scripture") or "").strip()
->>>>>>> 875daf1b
     return {"service": s}
 
 
 def retrieve_candidates(state: S) -> S:
-<<<<<<< HEAD
     """
     Retrieve top candidate songs using Semantic RAG (embeddings) if available,
     falling back to the TF-IDF retriever over the raw catalog.
@@ -357,79 +329,20 @@
 # ---------------------------
 # Build graph
 # ---------------------------
-=======
-    df = load_catalog(state["catalog_path"])
-    query = f'{state["service"]["theme"]} {state["service"]["scripture"]}'.strip()
-    retriever = SimpleSongRetriever(df)  # swap to RagSongRetriever when ready
-    hits = retriever.search(query, top_k=50)
-    hits = filter_by_gathering(hits, state["service"]["gathering"])
-    keep = ["song_id", "title", "artist", "default_key", "bpm", "energy", "scripture_refs", "spotify_uri"]
-    return {"candidates": hits[keep].to_dict(orient="records")}
-
-
-def flow_plan(state: S) -> S:
-    n = int(state["service"].get("n_songs", 4))
-    cand = state.get("candidates", [])
-    if not cand:
-        return {"planned": []}
-
-    planned = [cand[0]]
-    remaining = cand[1:]
-
-    def ok(prev, nxt):
-        chk = is_transition_ok(prev["default_key"], prev["bpm"], nxt["default_key"], nxt["bpm"])
-        return chk.keys_ok and chk.tempo_ok
-
-    while len(planned) < n and remaining:
-        prev = planned[-1]
-        # gentle arc toward mid energy in the middle, then back up
-        target_energy = 3 if 1 < len(planned) < n - 1 else prev.get("energy", 3)
-        pick = None
-
-        for r in remaining:
-            if ok(prev, r) and abs((r.get("energy", 3)) - target_energy) <= 1:
-                pick = r
-                break
-
-        if pick is None:
-            for r in remaining:
-                if ok(prev, r):
-                    pick = r
-                    break
-
-        if pick is None:
-            pick = remaining[0]
-
-        planned.append(pick)
-        remaining = [x for x in remaining if x is not pick]
-
-    return {"planned": planned[:n]}
-
-
-def assemble(state: S) -> S:
-    # IMPORTANT: update the state (don’t replace it). Put the final plan in 'songs'.
-    return {
-        "songs": state.get("planned", []),
-        "notes": "Keys ≤ 2 semitones between songs; tempo drift ≤ 15%.",
-    }
-
-
->>>>>>> 875daf1b
+
 def build_app():
     g = StateGraph(S)
     g.add_node("intake", intake)
     g.add_node("retrieve_candidates", retrieve_candidates)
     g.add_node("flow_plan", flow_plan)
-<<<<<<< HEAD
+
     g.add_node("judge_transitions", judge_transitions)  # ← new audit node
-=======
->>>>>>> 875daf1b
+
     g.add_node("assemble", assemble)
 
     g.set_entry_point("intake")
     g.add_edge("intake", "retrieve_candidates")
     g.add_edge("retrieve_candidates", "flow_plan")
-<<<<<<< HEAD
     g.add_edge("flow_plan", "judge_transitions")        # ← audit before assemble
     g.add_edge("judge_transitions", "assemble")         # ← pass audit to output
     g.add_edge("assemble", END)
@@ -473,8 +386,3 @@
 
 
 __all__ = ["build_app", "plan_setlist"]
-=======
-    g.add_edge("flow_plan", "assemble")
-    g.add_edge("assemble", END)
-    return g.compile()
->>>>>>> 875daf1b
